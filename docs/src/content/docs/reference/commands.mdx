--- conflicted
+++ resolved
@@ -730,15 +730,9 @@
 
 ---
 
-<<<<<<< HEAD
-## integrate <Badge text="Subcommands: warp, carapace" variant="note" />
-
-Generate integration files for external tools.
-=======
 ## integrate
 
 Generate integration files for external tools like Warp terminal and Carapace.
->>>>>>> 908a5aff
 
 ### Usage
 
@@ -746,112 +740,6 @@
 jpd integrate <target> [flags]
 ```
 
-<<<<<<< HEAD
-### Targets
-
-- **warp**: Generate Warp terminal workflow files (.yaml)
-- **carapace**: Generate Carapace YAML spec for carapace-bin
-
-### Global Flags (for integrate)
-
-| Flag | Short | Description |
-|------|-------|-------------|
-| `--output-dir` | | Output directory for Warp workflow files (root or warp subcommand) |
-| `--output` | `-o` | Output file for Carapace spec |
-| `--stdout` | | Print Carapace spec to stdout instead of installing |
-
-<Aside type="note" title="Carapace mode precedence">
-  When using the carapace target, flags are applied in this order:
-  1) --output (write to file)
-  2) --stdout (print to stdout)
-  3) Default (install to global Carapace specs directory)
-</Aside>
-
----
-
-### integrate warp
-
-Generate Warp terminal workflow files for JPD commands.
-
-#### Usage
-
-```bash
-# Long flag (works on root and subcommand)
-jpd integrate warp --output-dir ./workflows/
-
-# Shorthand -o is available only on the warp subcommand form:
-jpd integrate warp -o ./workflows/
-```
-
-#### Behavior
-
-- **With --output-dir**: writes individual .yaml workflow files into the directory
-- **Without --output-dir (or empty)**: prints all workflows as a multi-document YAML to stdout
-
-#### Examples
-
-```bash
-# Generate files
-jpd integrate warp --output-dir ./workflows/
-
-# Print multi-doc YAML to stdout
-jpd integrate warp
-```
-
----
-
-### integrate carapace
-
-Generate a Carapace completion spec in YAML.
-
-#### Usage
-
-```bash
-# Install to global Carapace specs directory (default)
-jpd integrate carapace
-
-# Print to stdout
-jpd integrate carapace --stdout
-
-# Write to a custom file
-jpd integrate carapace --output ./jpd.yaml
-```
-
-#### Global installation locations
-
-<Tabs>
-  <TabItem label="Linux/macOS">
-    ```text
-    ~/.local/share/carapace/specs/javascript-package-delegator.yaml
-    ```
-    <Aside type="note">
-      On Unix systems, you can set XDG_DATA_HOME to override the default base directory.
-    </Aside>
-  </TabItem>
-  <TabItem label="Windows">
-    ```text
-    %APPDATA%\carapace\specs\javascript-package-delegator.yaml
-    ```
-  </TabItem>
-</Tabs>
-
-<Aside type="caution" title="Overwriting files">
-  If the target file already exists (custom or global), it will be replaced. Consider backing it up first.
-</Aside>
-
-#### Examples
-
-```bash
-# Default install
-jpd integrate carapace
-
-# To file
-jpd integrate carapace --output ./jpd.yaml
-
-# To stdout (useful for pipelines)
-jpd integrate carapace --stdout
-```
-=======
 ### Supported Targets
 
 - `warp` - Generate Warp terminal workflow files
@@ -909,8 +797,6 @@
 | `--output-dir` | Output directory for workflow files | Warp |
 | `--output`, `-o` | Output file for spec | Carapace |
 | `--stdout` | Print spec to stdout instead of installing | Carapace |
->>>>>>> 908a5aff
-
 ---
 
 ## See Also
