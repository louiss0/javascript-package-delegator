package cmd

import (
	// standard library
	"fmt"
	"os"

	// external
	"github.com/charmbracelet/log"
	"github.com/spf13/cobra"

	// internal
	"github.com/louiss0/javascript-package-delegator/custom_errors"
	"github.com/louiss0/javascript-package-delegator/custom_flags"
	"github.com/louiss0/javascript-package-delegator/internal/integrations"
)

// NewIntegrateCmd creates the integrate command with subcommands for external integrations
func NewIntegrateCmd() *cobra.Command {
	outputDirFlag := custom_flags.NewFolderPathFlag("output-dir")
	outputFileFlag := custom_flags.NewFilePathFlag("output")

	integrateCmd := &cobra.Command{
		Use:   "integrate <target>",
		Short: "Generate integration files for external tools",
		Long: `Generate integration files for external tools like Warp terminal and Carapace.

Available integrations:
  warp      - Generate Warp terminal workflow files
  carapace  - Generate Carapace completion spec

Examples:
	jpd integrate warp --output-dir ./workflows/  # Generate Warp workflow files
	jpd integrate warp                           # Print Warp workflows as multi-doc YAML
	jpd integrate carapace                       # Install spec to global Carapace directory
	jpd integrate carapace --stdout              # Print spec to stdout
	jpd integrate carapace --output ./jpd.yaml   # Write spec to custom file

Carapace spec installation locations:
  Linux/macOS: ~/.local/share/carapace/specs/javascript-package-delegator.yaml
  Windows:     %APPDATA%\carapace\specs\javascript-package-delegator.yaml
  Custom:      Set XDG_DATA_HOME to override on Unix systems
`,
		DisableFlagsInUseLine: true,
		Args:                  cobra.ExactArgs(1),
		RunE: func(cmd *cobra.Command, args []string) error {
			target := args[0]
			switch target {
			case "warp":
				return runWarpIntegration(cmd)
			case "carapace":
				return runCarapaceIntegration(cmd)
			default:
				return custom_errors.CreateInvalidArgumentErrorWithMessage(
					fmt.Sprintf("unsupported integration target: '%s'. Supported targets are: warp, carapace", target))
			}
		},
	}

	// Add flags for both warp and carapace integrations
	integrateCmd.Flags().Var(&outputDirFlag, "output-dir", "Output directory for Warp workflow files")
	integrateCmd.Flags().VarP(&outputFileFlag, "output", "o", "Output file for Carapace spec")
	integrateCmd.Flags().Bool("stdout", false, "Print Carapace spec to stdout instead of installing")

	return integrateCmd
}

// NewIntegrateWarpCmd creates the warp integration subcommand
func NewIntegrateWarpCmd() *cobra.Command {
	outputDirFlag := custom_flags.NewFolderPathFlag("output-dir")

	warpCmd := &cobra.Command{
		Use:   "warp",
		Short: "Generate Warp terminal workflow files",
		Long: `Generate Warp terminal workflow files for JPD commands.

This generates individual .yaml workflow files for each JPD command (install, run, exec, dlx, 
update, uninstall, clean-install, agent) that can be used with Warp terminal.

Examples:
	jpd integrate warp --output-dir ./workflows/  # Generate individual workflow files
	jpd integrate warp                           # Print workflows as multi-doc YAML
`,
		RunE: func(cmd *cobra.Command, args []string) error {
			return runWarpIntegration(cmd)
		},
	}

	warpCmd.Flags().VarP(&outputDirFlag, "output-dir", "o", "Output directory for workflow files")

	return warpCmd
}

// NewIntegrateCarapaceCmd creates the carapace integration subcommand
func NewIntegrateCarapaceCmd() *cobra.Command {
	outputFileFlag := custom_flags.NewFilePathFlag("output")

	carapaceCmd := &cobra.Command{
		Use:   "carapace",
		Short: "Generate Carapace completion spec file",
		Long: `Generate a Carapace YAML specification file for JPD.

This generates a YAML spec file that can be used with carapace-bin for intelligent
completions across multiple shells. By default, the spec is installed to the global
Carapace specs directory as "javascript-package-delegator.yaml".

Examples:
	jpd integrate carapace                       # Install spec to global Carapace directory
	jpd integrate carapace --stdout              # Print spec to stdout
	jpd integrate carapace --output ./jpd.yaml   # Write spec to custom file

Global installation locations:
  Linux/macOS: ~/.local/share/carapace/specs/javascript-package-delegator.yaml
  Windows:     %APPDATA%\carapace\specs\javascript-package-delegator.yaml
  Custom:      Set XDG_DATA_HOME to override on Unix systems
`,
		RunE: func(cmd *cobra.Command, args []string) error {
			return runCarapaceIntegration(cmd)
		},
	}

	carapaceCmd.Flags().VarP(&outputFileFlag, "output", "o", "Output file for Carapace spec")
	carapaceCmd.Flags().Bool("stdout", false, "Print Carapace spec to stdout instead of installing")

	return carapaceCmd
}


func runWarpIntegration(cmd *cobra.Command) error {
	warpGenerator := integrations.NewWarpGenerator()

	outputDirFlag, err := cmd.Flags().GetString("output-dir")
	if err != nil {
		// Flag not set, output to stdout
		multiDoc, err := warpGenerator.RenderJPDWorkflowsMultiDoc()
		if err != nil {
			return fmt.Errorf("failed to generate Warp workflows: %w", err)
		}
		fmt.Print(multiDoc)
		return nil
	}

	if outputDirFlag == "" {
		// No output directory specified, output to stdout
		multiDoc, err := warpGenerator.RenderJPDWorkflowsMultiDoc()
		if err != nil {
			return fmt.Errorf("failed to generate Warp workflows: %w", err)
		}
		fmt.Print(multiDoc)
		return nil
	}

	// Generate individual workflow files in directory
	err = warpGenerator.GenerateJPDWorkflows(outputDirFlag)
	if err != nil {
		return fmt.Errorf("failed to generate Warp workflow files: %w", err)
	}

	log.Info("Generated Warp workflow files", "directory", outputDirFlag)
	return nil
}

// runCarapaceIntegration handles Carapace integration with three behavioral modes:
// 1. --output flag: Write to specified file (preserves existing behavior)
// 2. --stdout flag: Print to stdout (preserves old default behavior for tooling/pipes)
// 3. Default: Install to global Carapace specs directory (new default behavior)
func runCarapaceIntegration(cmd *cobra.Command) error {
	carapaceGenerator := integrations.NewCarapaceSpecGenerator()

	// Generate the spec (needed for all modes)
	spec, err := carapaceGenerator.GenerateYAMLSpec(cmd.Root())
	if err != nil {
		return fmt.Errorf("failed to generate Carapace spec: %w", err)
	}

	// Check flag precedence: 1) --output, 2) --stdout, 3) default (global install)
	outputFileFlag, _ := cmd.Flags().GetString("output")
	if outputFileFlag != "" {
		// Mode 1: Write to custom file path
		err = writeToFile(outputFileFlag, spec)
		if err != nil {
			return fmt.Errorf("failed to write Carapace spec to file: %w", err)
		}
		log.Info("Generated Carapace spec file", "path", outputFileFlag)
		return nil
	}

	stdoutFlag, _ := cmd.Flags().GetBool("stdout")
	if stdoutFlag {
		// Mode 2: Print to stdout (old default behavior)
		fmt.Print(spec)
		return nil
	}

	// Mode 3: Default - Install to global Carapace specs directory
	specPath, err := integrations.DefaultCarapaceSpecPath()
	if err != nil {
		return fmt.Errorf("failed to resolve Carapace spec path: %w", err)
	}

	// Ensure the parent directory exists
	specDir, err := integrations.CarapaceSpecsDir()
	if err != nil {
		return fmt.Errorf("failed to resolve Carapace specs directory: %w", err)
	}

	err = integrations.EnsureDir(specDir)
	if err != nil {
		return fmt.Errorf("failed to create Carapace specs directory: %w", err)
	}

	// Write the spec file to the global location
	err = writeToFile(specPath, spec)
	if err != nil {
		return fmt.Errorf("failed to write Carapace spec to global location: %w", err)
	}

	log.Info("Installed Carapace spec", "path", specPath)
	return nil
}

// Helper function to write content to file
func writeToFile(filename, content string) error {
	file, err := os.Create(filename)
	if err != nil {
		return err
	}
	defer func() {
<<<<<<< HEAD
		if closeErr := file.Close(); closeErr != nil {
			// Log the error but don't override the main return error
			fmt.Fprintf(os.Stderr, "Warning: failed to close file: %v\n", closeErr)
=======
		if cerr := file.Close(); cerr != nil {
			if err == nil {
				err = cerr
			} else {
				err = fmt.Errorf("%w; %w", err, cerr)
			}
>>>>>>> 908a5aff
		}
	}()

	_, err = file.WriteString(content)
	return err
}<|MERGE_RESOLUTION|>--- conflicted
+++ resolved
@@ -226,18 +226,12 @@
 		return err
 	}
 	defer func() {
-<<<<<<< HEAD
-		if closeErr := file.Close(); closeErr != nil {
-			// Log the error but don't override the main return error
-			fmt.Fprintf(os.Stderr, "Warning: failed to close file: %v\n", closeErr)
-=======
 		if cerr := file.Close(); cerr != nil {
 			if err == nil {
 				err = cerr
 			} else {
 				err = fmt.Errorf("%w; %w", err, cerr)
 			}
->>>>>>> 908a5aff
 		}
 	}()
 
