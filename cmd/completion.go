--- conflicted
+++ resolved
@@ -80,26 +80,12 @@
 
 Examples:
 		jpd completion bash                          # Print Bash completion to stdout
-<<<<<<< HEAD
-		jpd completion carapace                      # Print Carapace YAML spec
-		jpd completion warp --output ./workflows/    # Generate Warp workflow files
-		jpd completion warp                          # Print Warp workflows as multi-doc YAML
-
-Note: --with-shorthand flag is ignored for carapace and warp targets.
-`,
-		DisableFlagsInUseLine: true, // Don't show global flags for completion command itself
-		Args: func(cmd *cobra.Command, args []string) error {
-			// Get supported shells from the generator for consistency
-			generator := completion.NewGenerator()
-			supportedShells := generator.SupportedShells()
-=======
 		jpd completion zsh --output completions.zsh  # Save Zsh completion to file
 		jpd completion fish --with-shorthands        # Include alias functions
 `,
 		DisableFlagsInUseLine: true, // Don't show global flags for completion command itself
 		Args: func(cmd *cobra.Command, args []string) error {
 			supportedShells := getSupportedShells()
->>>>>>> 908a5aff
 
 			// Sort for consistent output and efficient lookup
 			sort.Strings(supportedShells)
@@ -126,12 +112,7 @@
 			shell := args[0]
 			filename := outputFileFlag.String()
 
-<<<<<<< HEAD
 			withShorthand, err := cmd.Flags().GetBool(WITH_SHORTHAND)
-
-=======
-			withShorthand, err := cmd.Flags().GetBool(WITH_SHORTHANDS)
->>>>>>> 908a5aff
 			if err != nil {
 				return err
 			}
