--- conflicted
+++ resolved
@@ -81,9 +81,11 @@
 			de := getDebugExecutorFromCommandContext(cmd)
 
 			// Resolve target directory from --cwd flag, fallback to current working directory
-			targetDir, _ := cmd.Flags().GetString(_CWD_FLAG)
+			targetDir, err := cmd.Flags().GetString(_CWD_FLAG)
+			if err != nil {
+				return fmt.Errorf("failed to parse --%s flag: %w", _CWD_FLAG, err)
+			}
 			if targetDir == "" {
-				var err error
 				targetDir, err = os.Getwd()
 				if err != nil {
 					return fmt.Errorf("failed to get current working directory: %w", err)
@@ -189,8 +191,7 @@
 			goEnv.ExecuteIfModeIsProduction(func() {
 				log.Info("Using package manager", "pm", pm)
 			})
-<<<<<<< HEAD
-=======
+
 			// Preflight: auto-install dependencies when missing and enabled
 			autoInstallFlag, err := cmd.Flags().GetBool("auto-install")
 			if err != nil {
@@ -201,29 +202,12 @@
 				return fmt.Errorf("failed to parse --no-volta flag: %w", err)
 			}
 
-			// Determine base directory for checks (respect --cwd if provided on root)
-			baseDir := ""
-			cwdFlagValue, err := cmd.Flags().GetString(_CWD_FLAG)
-			if err != nil {
-				return fmt.Errorf("failed to parse --%s flag: %w", _CWD_FLAG, err)
-			}
-			if cwdFlagValue != "" {
-				baseDir = cwdFlagValue
-			} else {
-				cwd, err := os.Getwd()
-				if err != nil {
-					return err
-				}
-				baseDir = cwd
-			}
-
 			// Enhanced dependency detection and auto-install logic
 			if autoInstallFlag {
-				if err := autoInstallDependenciesIfNeeded(pm, scriptName, baseDir, cmdRunner, goEnv, de, noVoltaFlag); err != nil {
+				if err := autoInstallDependenciesIfNeeded(pm, scriptName, targetDir, cmdRunner, goEnv, de, noVoltaFlag); err != nil {
 					return err
 				}
 			}
->>>>>>> 46fbcfbb
 
 			// Build command based on package manager
 			var cmdArgs []string
@@ -283,11 +267,8 @@
 
 	// Add flags
 	cmd.Flags().Bool("if-present", false, "Run script only if it exists")
-<<<<<<< HEAD
-=======
 	cmd.Flags().Bool("auto-install", false, "Auto-install dependencies when missing or changed.\nTriggers on: missing node_modules, missing packages, unresolvable imports (Deno), or dependency changes (hash-based).\nHash stored in .jpd-deps-hash. Default: off (use the start command for dev/start auto installs).")
 	cmd.Flags().Bool("no-volta", false, "Disable Volta integration during auto-install")
->>>>>>> 46fbcfbb
 
 	return cmd
 }
