--- conflicted
+++ resolved
@@ -223,17 +223,6 @@
 	mock.Mock
 }
 
-<<<<<<< HEAD
-func (my mockYarnCommandVersionOutputer) Output() (string, error) {
-	match, err := regexp.MatchString(`\d+\.\d+\.\d+`, my.version)
-
-	if err != nil {
-		return "", err
-	}
-
-	if !match {
-		return "", fmt.Errorf("invalid version format you must use semver versioning")
-=======
 // Output executes the yarn version output with mock expectations
 func (my *MockYarnCommandVersionOutputer) Output() (string, error) {
 	args := my.Called()
@@ -256,7 +245,6 @@
 	} else {
 		// When no version is provided, simulate an error to trigger fallback logic in code
 		mockOutputer.On("Output").Return("", fmt.Errorf("unable to detect yarn version"))
->>>>>>> 908a5aff
 	}
 	return mockOutputer
 }
@@ -300,16 +288,9 @@
 
 // Run executes the text UI
 func (ui *MockCommandTextUI) Run() error {
-<<<<<<< HEAD
-	match, err := regexp.MatchString(cmd.VALID_INSTALL_COMMAND_STRING_RE, ui.Value())
-
-	if err != nil {
-		return err
-=======
 	if ui.hasExpectation("Run") {
 		args := ui.Called()
 		return args.Error(0)
->>>>>>> 908a5aff
 	}
 	return nil
 }
